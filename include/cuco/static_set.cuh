--- conflicted
+++ resolved
@@ -85,14 +85,8 @@
           cuda::thread_scope Scope = cuda::thread_scope_device,
           class KeyEqual           = thrust::equal_to<Key>,
           class ProbingScheme      = experimental::double_hashing<4,  // CG size
-<<<<<<< HEAD
                                                              cuco::default_hash_function<Key>>,
-          class Allocator          = cuco::cuda_allocator<std::byte>,
-=======
-                                                             cuco::murmurhash3_32<Key>,
-                                                             cuco::murmurhash3_32<Key>>,
           class Allocator          = cuco::cuda_allocator<Key>,
->>>>>>> c0cce866
           class Storage            = cuco::experimental::aow_storage<1>>
 class static_set {
   using impl_type = detail::
