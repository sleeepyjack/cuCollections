--- conflicted
+++ resolved
@@ -413,18 +413,7 @@
         if (eq_res == detail::equal_result::EMPTY or
             cuco::detail::bitwise_compare(this->extract_key(window_slots[i]),
                                           this->erased_key_sentinel())) {
-<<<<<<< HEAD
           switch (this->attempt_insert_stable(window_ptr + i, window_slots[i], value)) {
-=======
-          auto const res = [&]() {
-            if constexpr (sizeof(value_type) <= 8) {
-              return packed_cas(window_ptr + i, window_slots[i], value);
-            } else {
-              return cas_dependent_write(window_ptr + i, window_slots[i], value);
-            }
-          }();
-          switch (res) {
->>>>>>> c5f94e5d
             case insert_result::SUCCESS: {
               if constexpr (has_payload) {
                 // wait to ensure that the write to the value part also took place
@@ -1074,12 +1063,7 @@
 
     // if key success
     if (cuco::detail::bitwise_compare(*old_key_ptr, expected_key)) {
-<<<<<<< HEAD
       atomic_store(&address->second, desired.second);
-=======
-      atomic_store(&address->second, static_cast<mapped_type>(thrust::get<1>(desired)));
-
->>>>>>> c5f94e5d
       return insert_result::SUCCESS;
     }
 
@@ -1123,7 +1107,6 @@
   }
 
   /**
-<<<<<<< HEAD
    * @brief Attempts to insert an element into a slot.
    *
    * @note Dispatches the correct implementation depending on the container
@@ -1150,34 +1133,35 @@
     } else {
       return cas_dependent_write(address, expected, desired);
     }
-=======
-   * @brief Waits until the slot payload has been updated
-   *
-   * @note The function will return once the slot payload is no longer equal to the sentinel value.
-   *
-   * @tparam T Map slot type
-   *
-   * @param slot The target slot to check payload with
-   * @param sentinel The slot sentinel value
-   */
-  template <typename T>
-  __device__ void wait_for_payload(T& slot, T const& sentinel) const noexcept
-  {
-    auto ref = cuda::atomic_ref<T, Scope>{slot};
-    T current;
-    // TODO exponential backoff strategy
-    do {
-      current = ref.load(cuda::std::memory_order_relaxed);
-    } while (cuco::detail::bitwise_compare(current, sentinel));
->>>>>>> c5f94e5d
-  }
-
-  // TODO: Clean up the sentinel handling since it's duplicated in ref and equal wrapper
-  value_type empty_slot_sentinel_;  ///< Sentinel value indicating an empty slot
-  detail::equal_wrapper<key_type, key_equal> predicate_;  ///< Key equality binary callable
-  probing_scheme_type probing_scheme_;                    ///< Probing scheme
-  storage_ref_type storage_ref_;                          ///< Slot storage ref
-};
+
+    /**
+     * @brief Waits until the slot payload has been updated
+     *
+     * @note The function will return once the slot payload is no longer equal to the sentinel
+     * value.
+     *
+     * @tparam T Map slot type
+     *
+     * @param slot The target slot to check payload with
+     * @param sentinel The slot sentinel value
+     */
+    template <typename T>
+    __device__ void wait_for_payload(T & slot, T const& sentinel) const noexcept
+    {
+      auto ref = cuda::atomic_ref<T, Scope>{slot};
+      T current;
+      // TODO exponential backoff strategy
+      do {
+        current = ref.load(cuda::std::memory_order_relaxed);
+      } while (cuco::detail::bitwise_compare(current, sentinel));
+    }
+
+    // TODO: Clean up the sentinel handling since it's duplicated in ref and equal wrapper
+    value_type empty_slot_sentinel_;  ///< Sentinel value indicating an empty slot
+    detail::equal_wrapper<key_type, key_equal> predicate_;  ///< Key equality binary callable
+    probing_scheme_type probing_scheme_;                    ///< Probing scheme
+    storage_ref_type storage_ref_;                          ///< Slot storage ref
+  };
 
 }  // namespace detail
 }  // namespace experimental
