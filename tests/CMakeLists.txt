--- conflicted
+++ resolved
@@ -27,10 +27,6 @@
                    $<TARGET_OBJECTS:CatchMain>) # Link in the CatchMain object file
     target_link_libraries(${TEST_NAME} Catch2::Catch2 cuco CUDA::cudart)
     set_target_properties(${TEST_NAME} PROPERTIES
-<<<<<<< HEAD
-                                       CUDA_ARCHITECTURES "${GPU_ARCHS}"
-=======
->>>>>>> b1fea0cb
                                        RUNTIME_OUTPUT_DIRECTORY "${CMAKE_BINARY_DIR}/tests")
     target_compile_options(${TEST_NAME} PRIVATE --expt-extended-lambda --expt-relaxed-constexpr -Xcompiler -Wno-subobject-linkage)
     catch_discover_tests(${TEST_NAME})
@@ -39,10 +35,6 @@
 ###################################################################################################
 ### test sources ##################################################################################
 ###################################################################################################
-<<<<<<< HEAD
-
-ConfigureTest(STATIC_MAP_TEST "${CMAKE_CURRENT_SOURCE_DIR}/static_map/static_map_test.cu")
-=======
 set(STATIC_MAP_TEST_SRC
     "${CMAKE_CURRENT_SOURCE_DIR}/static_map/static_map_test.cu")
 
@@ -50,8 +42,6 @@
 ####################################################################################################
 set(DYNAMIC_MAP_TEST_SRC
     "${CMAKE_CURRENT_SOURCE_DIR}/dynamic_map/dynamic_map_test.cu")
->>>>>>> b1fea0cb
 
-ConfigureTest(STATIC_REDUCTION_MAP_TEST "${CMAKE_CURRENT_SOURCE_DIR}/static_reduction_map/static_reduction_map_test.cu")
-
-ConfigureTest(DYNAMIC_MAP_TEST "${CMAKE_CURRENT_SOURCE_DIR}/dynamic_map/dynamic_map_test.cu")+ConfigureTest(DYNAMIC_MAP_TEST "${DYNAMIC_MAP_TEST_SRC}")
+####################################################################################################