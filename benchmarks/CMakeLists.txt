--- conflicted
+++ resolved
@@ -27,25 +27,12 @@
     "RUN_HAVE_STD_REGEX 0" #
 )
 
-<<<<<<< HEAD
-#if (benchmark_ADDED)
-#  # patch google benchmark target
-#  set_target_properties(benchmark PROPERTIES CXX_STANDARD 14)
-#endif()
-
-=======
->>>>>>> 3a49fc71
 CPMAddPackage(
   NAME nvbench
   GITHUB_REPOSITORY NVIDIA/nvbench
   GIT_TAG main
   GIT_SHALLOW TRUE
 )
-<<<<<<< HEAD
-
-set_target_properties(benchmark PROPERTIES CXX_STANDARD 17)
-=======
->>>>>>> 3a49fc71
 
 ###################################################################################################
 ### compiler function #############################################################################
@@ -56,7 +43,7 @@
     add_executable(${BENCH_NAME} "${BENCH_SRC}")
     set_target_properties(${BENCH_NAME} PROPERTIES
                                         POSITION_INDEPENDENT_CODE ON
-                                        RUNTIME_OUTPUT_DIRECTORY "${CMAKE_BINARY_DIR}/benchmarks")
+                                        RUNTIME_OUTPUT_DIRECTORY "${CMAKE_BINARY_DIR}/gbenchmarks")
     target_include_directories(${BENCH_NAME} PRIVATE
                                              "${CMAKE_CURRENT_SOURCE_DIR}")
     target_compile_options(${BENCH_NAME} PRIVATE --compiler-options=-Wall --compiler-options=-Wextra
@@ -69,20 +56,12 @@
 endfunction(ConfigureBench)
 
 ###################################################################################################
-<<<<<<< HEAD
-function(ConfigureNVBench BENCH_NAME BENCH_SRC)
-    add_executable(${BENCH_NAME} "${BENCH_SRC}")
-    set_target_properties(${BENCH_NAME} PROPERTIES
-                                        POSITION_INDEPENDENT_CODE ON
-                                        RUNTIME_OUTPUT_DIRECTORY "${CMAKE_BINARY_DIR}/benchmarks"
-                                        COMPILE_FLAGS -DNVBENCH_MODULE)
-=======
 function(ConfigureNVBench BENCH_NAME)
     add_executable(${BENCH_NAME} ${ARGN})
     set_target_properties(${BENCH_NAME} PROPERTIES
                                         POSITION_INDEPENDENT_CODE ON
-                                        RUNTIME_OUTPUT_DIRECTORY "${CMAKE_BINARY_DIR}/nvbenchmarks")
->>>>>>> 3a49fc71
+                                        RUNTIME_OUTPUT_DIRECTORY "${CMAKE_BINARY_DIR}/nvbenchmarks"
+                                        COMPILE_FLAGS -DNVBENCH_MODULE)
     target_include_directories(${BENCH_NAME} PRIVATE
                                              "${CMAKE_CURRENT_SOURCE_DIR}")
                                              #"${NVBench_SOURCE_DIR}")
@@ -94,11 +73,7 @@
 endfunction(ConfigureNVBench)
 
 ###################################################################################################
-<<<<<<< HEAD
-### test sources ##################################################################################
-=======
 ### benchmark sources #############################################################################
->>>>>>> 3a49fc71
 ###################################################################################################
 
 ###################################################################################################
